--- conflicted
+++ resolved
@@ -90,20 +90,6 @@
         self.hits_entry = tk.Entry(self.prob_frame, textvariable=self.hits_var)
         self.hits_entry.grid(row=1, column=1, padx=5, pady=5, sticky='w')
 
-<<<<<<< HEAD
-        # Probability Labels
-        self.prob_usual_label = tk.Label(self.prob_frame, text="Usual Probability (Normal): N/A")
-        self.prob_usual_label.grid(row=2, column=0, columnspan=2, sticky='w', padx=10)
-
-        self.prob_kde_label = tk.Label(self.prob_frame, text="Usual Probability KDE(not so accurate it seems): N/A")
-        self.prob_kde_label.grid(row=3, column=0, columnspan=2, sticky='w', padx=10)
-
-        self.prob_lower_label = tk.Label(self.prob_frame, text="Lower Probability (Normal): N/A")
-        self.prob_lower_label.grid(row=4, column=0, columnspan=2, sticky='w', padx=10)
-
-        self.prob_higher_label = tk.Label(self.prob_frame, text="Higher Probability (Normal): N/A")
-        self.prob_higher_label.grid(row=5, column=0, columnspan=2, sticky='w', padx=10)
-=======
         # New Probability Labels for X/Y Bounds and Binomial
         self.prob_xy_label = tk.Label(self.prob_frame, text="Singular probability for shot hitting: N/A")
         self.prob_xy_label.grid(row=6, column=0, columnspan=2, sticky='w', padx=10)
@@ -117,7 +103,6 @@
 
         self.prob_higher_label = tk.Label(self.prob_frame, text="Higher Probability (Error Bound): N/A")
         self.prob_higher_label.grid(row=9, column=0, columnspan=2, sticky='w', padx=10)
->>>>>>> 4eb524a1
 
         # Bind variable changes for live updates
         self.trials_var.trace_add('write', self.on_prob_input_change)
@@ -227,22 +212,6 @@
         self.accuracy_label.config(text=f"Accuracy (within 15cm): {within_radius} / {self.total_shots}")
 
         # Calculate standard deviation
-<<<<<<< HEAD
-        if len(distances) >= 1:
-            std_dev = stdev(distances) if len(distances) > 1 else None
-            self.std_dev = std_dev
-            self.std_label.config(text=f"Standard Deviation: {std_dev:.2f} cm" if std_dev is not None else "Standard Deviation: N/A")
-
-            # Calculate standard error of standard deviation
-            std_error = std_dev / sqrt(2 * (len(distances) - 1)) if std_dev is not None else None
-            self.std_error = std_error
-            self.error_label.config(text=f"Error in Std Dev: {std_error:.2f} cm" if std_error is not None else "Error in Std Dev: N/A")
-        else:
-            self.std_dev = None
-            self.std_error = None
-            self.std_label.config(text="Standard Deviation: N/A (insufficient data)")
-            self.error_label.config(text="Error in Std Dev: N/A")
-=======
         if len(distances) > 1:
             self.std_dev = stdev(distances)
             self.stdX_dev = stdev(item[0] for item in shots)
@@ -261,39 +230,24 @@
             self.std_label.config(text="Standard Deviation: N/A")
             self.stdX_label.config(text="Standard Deviation X: N/A")
             self.stdY_label.config(text="Standard Deviation Y: N/A")
->>>>>>> 4eb524a1
 
         self.avg_coords = (avg_x, avg_y)
 
     def calculate_probabilities(self):
         if not self.distances or not self.avg_coords:
-<<<<<<< HEAD
-            self.prob_usual_label.config(text="Usual Probability (Normal): N/A")
-            self.prob_kde_label.config(text="Usual Probability KDE(not so accurate it seems): N/A")
-            self.prob_lower_label.config(text="Lower Probability (Normal): N/A")
-            self.prob_higher_label.config(text="Higher Probability (Normal): N/A")
-=======
             self.prob_xy_label.config(text="Singular probability for shot hitting: N/A")
             self.prob_binomial_label.config(text="Total Probability (X and Y bounds): N/A")
             self.prob_lower_label.config(text="Lower Probability (Error Bound): N/A")
             self.prob_higher_label.config(text="Higher Probability (Error Bound): N/A")
->>>>>>> 4eb524a1
             return
 
         trials_str = self.trials_var.get().strip()
         hits_str = self.hits_var.get().strip()
         if trials_str == "" or hits_str == "":
-<<<<<<< HEAD
-            self.prob_usual_label.config(text="Usual Probability (Normal): N/A")
-            self.prob_kde_label.config(text="Usual Probability KDE(not so accurate it seems): N/A")
-            self.prob_lower_label.config(text="Lower Probability (Normal): N/A")
-            self.prob_higher_label.config(text="Higher Probability (Normal): N/A")
-=======
             self.prob_xy_label.config(text="Singular probability for shot hitting: N/A")
             self.prob_binomial_label.config(text="Total Probability (X and Y bounds): N/A")
             self.prob_lower_label.config(text="Lower Probability (Error Bound): N/A")
             self.prob_higher_label.config(text="Higher Probability (Error Bound): N/A")
->>>>>>> 4eb524a1
             return
 
         try:
@@ -302,29 +256,6 @@
             if trials <= 0 or hits < 0 or hits > trials:
                 raise ValueError
         except ValueError:
-<<<<<<< HEAD
-            self.prob_usual_label.config(text="Usual Probability (Normal): Invalid Input")
-            self.prob_kde_label.config(text="Usual Probability KDE(not so accurate it seems): Invalid Input")
-            self.prob_lower_label.config(text="Lower Probability (Normal): Invalid Input")
-            self.prob_higher_label.config(text="Higher Probability (Normal): Invalid Input")
-            return
-
-        if self.std_dev is None or self.std_error is None:
-            self.prob_usual_label.config(text="Usual Probability (Normal): N/A")
-            self.prob_kde_label.config(text="Usual Probability KDE(not so accurate it seems): N/A")
-            self.prob_lower_label.config(text="Lower Probability (Normal): N/A")
-            self.prob_higher_label.config(text="Higher Probability (Normal): N/A")
-            return
-
-        # --- Normal Distribution-based Probability Calculation ---
-
-        # Probability within 15 cm using the normal distribution
-        mean_dist = mean(self.distances)  # mean of distances from the center
-        usual_std_dev = self.std_dev
-
-        # Usual probability (within 15 cm, using the CDF of the normal distribution)
-        prob_usual = norm.cdf(mean_dist + 15, loc=mean_dist, scale=usual_std_dev) - norm.cdf(mean_dist - 15, loc=mean_dist, scale=usual_std_dev)
-=======
             self.prob_xy_label.config(text="Singular probability for shot hitting: Invalid Input")
             self.prob_binomial_label.config(text="Total Probability (X and Y bounds): Invalid Input")
             self.prob_lower_label.config(text="Lower Probability (Error Bound): Invalid Input")
@@ -345,58 +276,21 @@
 
         # Probability for Y within [meanY - 15, meanY + 15]
         prob_y = norm.cdf(self.Y_mean + 15, loc=self.Y_mean, scale=self.stdY_dev) - norm.cdf(self.Y_mean - 15, loc=self.Y_mean, scale=self.stdY_dev)
->>>>>>> 4eb524a1
 
         # Overall probability of hitting within both X and Y bounds
         prob_total = prob_x * prob_y
 
-<<<<<<< HEAD
-        prob_higher = norm.cdf(mean_dist + 15, loc=mean_dist, scale=lower_std_dev) - norm.cdf(mean_dist - 15, loc=mean_dist, scale=lower_std_dev)
-        prob_lower = norm.cdf(mean_dist + 15, loc=mean_dist, scale=upper_std_dev) - norm.cdf(mean_dist - 15, loc=mean_dist, scale=upper_std_dev)
-=======
         # --- Binomial Distribution Calculation ---
         prob_binom = 1 - binom.cdf(hits - 1, trials, prob_total)
->>>>>>> 4eb524a1
 
         # Calculate error bounds
         lower_prob_x = norm.cdf(self.X_mean + 15, loc=self.X_mean, scale=self.stdX_dev + self.stdX_error) - norm.cdf(self.X_mean - 15, loc=self.X_mean, scale=self.stdX_dev + self.stdX_error)
         lower_prob_y = norm.cdf(self.Y_mean + 15, loc=self.Y_mean, scale=self.stdY_dev + self.stdY_error) - norm.cdf(self.Y_mean - 15, loc=self.Y_mean, scale=self.stdY_dev + self.stdY_error)
         lower_prob_total = lower_prob_x * lower_prob_y
 
-<<<<<<< HEAD
-        # --- KDE-based Probability Calculation ---
-
-        if len(self.distances) >= 2:
-            from scipy.stats import gaussian_kde
-
-            # Fit a KDE to the distances
-            kde = gaussian_kde(self.distances, bw_method='scott')
-
-            # Calculate probability within 15 cm by integrating the KDE
-            x = np.linspace(-30, 30, 100000)  # 0 to 30 cm range for integration
-            y = kde(x)
-
-            # Find cumulative density for distances within 15 cm
-            prob_within_15_cm = np.trapz(y[x <= 15], x[x <= 15])
-
-            # Convert this probability into binomial form for the number of trials and hits
-            prob_kde_binom = 1 - binom.cdf(hits - 1, trials, prob_within_15_cm)
-
-            # Update labels with both metrics (Normal and KDE)
-            self.prob_usual_label.config(text=f"Usual Probability (Normal): {prob_usual_binom * 100:.2f}%")
-            self.prob_kde_label.config(text=f"Usual Probability KDE(not so accurate it seems): {prob_kde_binom * 100:.2f}%")
-            self.prob_lower_label.config(text=f"Lower Probability (Normal): {prob_lower_binom * 100:.2f}%")
-            self.prob_higher_label.config(text=f"Higher Probability (Normal): {prob_higher_binom * 100:.2f}%")
-        else:
-            self.prob_usual_label.config(text="Usual Probability (Normal): N/A (insufficient data)")
-            self.prob_kde_label.config(text="Usual Probability KDE(not so accurate it seems): N/A (insufficient data)")
-            self.prob_lower_label.config(text="Lower Probability (Normal): N/A")
-            self.prob_higher_label.config(text="Higher Probability (Normal): N/A")
-=======
         higher_prob_x = norm.cdf(self.X_mean + 15, loc=self.X_mean, scale=max(0.01, self.stdX_dev - self.stdX_error)) - norm.cdf(self.X_mean - 15, loc=self.X_mean, scale=max(0.01, self.stdX_dev - self.stdX_error))
         higher_prob_y = norm.cdf(self.Y_mean + 15, loc=self.Y_mean, scale=max(0.01, self.stdY_dev - self.stdY_error)) - norm.cdf(self.Y_mean - 15, loc=self.Y_mean, scale=max(0.01, self.stdY_dev - self.stdY_error))
         higher_prob_total = higher_prob_x * higher_prob_y
->>>>>>> 4eb524a1
 
         prob_binom_lower = 1 - binom.cdf(hits - 1, trials, lower_prob_total)
         prob_binom_higher = 1 - binom.cdf(hits - 1, trials, higher_prob_total)
@@ -469,13 +363,6 @@
         self.canvas_vis.draw()
 
     def setup_density_plot(self):
-<<<<<<< HEAD
-        self.ax_density.set_title('Distance to Center Density')
-        self.ax_density.set_xlabel('Distance to Center (cm)')
-        self.ax_density.set_ylabel('Density')
-        self.ax_density.set_xlim(-10, 60)
-        self.ax_density.grid(True)
-=======
         self.ax_density_x.set_title('X Coordinate Density')
         self.ax_density_x.set_xlabel('X (cm)')
         self.ax_density_x.set_ylabel('Density')
@@ -486,7 +373,6 @@
         self.ax_density_y.set_ylabel('Density')
         self.ax_density_y.grid(True)
 
->>>>>>> 4eb524a1
         self.fig_density.tight_layout()
         self.canvas_density.draw()
 
@@ -525,13 +411,6 @@
         # Update KDE plots for X and Y coordinates
         if len(shots) > 2:
             from scipy.stats import gaussian_kde
-<<<<<<< HEAD
-            kde = gaussian_kde(self.distances, bw_method='scott')
-            x = np.linspace(-10, 60, 1000)
-            y = kde(x)
-            self.ax_density.plot(x, y, color='blue', lw=2)
-            self.ax_density.fill_between(x, y, color='skyblue', alpha=0.5)
-=======
             x_vals = [shot[0] for shot in shots]
             y_vals = [shot[1] for shot in shots]
 
@@ -556,7 +435,6 @@
             y_kde_y = kde_y(y_range)
             self.ax_density_y.plot(y_range, y_kde_y, color='blue', lw=2)
             self.ax_density_y.fill_between(y_range, y_kde_y, color='skyblue', alpha=0.5)
->>>>>>> 4eb524a1
 
         self.fig_density.tight_layout()
         self.canvas_density.draw()
